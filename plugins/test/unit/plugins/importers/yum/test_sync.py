from copy import deepcopy
from cStringIO import StringIO
import os
import time

try:
    import unittest2 as unittest
except ImportError:
    import unittest

from nectar.config import DownloaderConfig
from nectar.downloaders.base import Downloader
from pulp.common.plugins import importer_constants
from pulp.plugins.conduits.repo_sync import RepoSyncConduit
from pulp.plugins.config import PluginCallConfiguration
from pulp.plugins.model import Repository, SyncReport, Unit
from pulp.server.exceptions import PulpCodedException
import pulp.server.managers.factory as manager_factory
import mock
from bson import ObjectId

from pulp_rpm.common import constants, ids
from pulp_rpm.devel.skip import skip_broken
from pulp_rpm.plugins import error_codes
from pulp_rpm.plugins.db import models
from pulp_rpm.plugins.importers.yum.existing import check_all_and_associate
from pulp_rpm.plugins.importers.yum.parse import treeinfo
from pulp_rpm.plugins.importers.yum.repomd import metadata, group, updateinfo, packages, presto, \
    primary
from pulp_rpm.plugins.importers.yum.sync import RepoSync
import model_factory


manager_factory.initialize()


class BaseSyncTest(unittest.TestCase):
    def setUp(self):
        self.url = 'http://pulpproject.org/'
        self.metadata_files = metadata.MetadataFiles(self.url, '/foo/bar', DownloaderConfig())
        self.metadata_files.download_repomd = mock.MagicMock()
        self.repo = Repository('repo1')
        self.repo.repo_id = self.repo.id
        self.conduit = RepoSyncConduit(self.repo.id, 'yum_importer', ObjectId())
        # this happens in the YumImporter's sync_repo() method. I don't know why.
        self.conduit.repo = self.repo
        self.conduit.set_progress = mock.MagicMock(spec_set=self.conduit.set_progress)
        self.conduit.get_scratchpad = mock.MagicMock(spec_set=self.conduit.get_scratchpad,
                                                     return_value={})
        self.conduit.set_scratchpad = mock.MagicMock(spec_set=self.conduit.get_scratchpad)
        self.config = PluginCallConfiguration({}, {importer_constants.KEY_FEED: self.url})
        self.downloader = Downloader(DownloaderConfig())

        with mock.patch('pulp.server.managers.repo._common.get_working_directory'):
            self.reposync = RepoSync(self.repo, self.conduit, self.config)


class TestAddRpmUnit(BaseSyncTest):
    def test_drpm_does_not_add_repodata(self):
        unit = models.DRPM(epoch=0, version='1.1.1', release='0', filename='foo.drpm',
                           checksumtype='sha256', checksum='abc123')
        self.metadata_files.add_repodata = mock.MagicMock()
        unit.set_storage_path = mock.MagicMock()
        unit.save = mock.MagicMock()
        self.reposync.progress_report = mock.MagicMock()

        self.reposync.add_rpm_unit(self.metadata_files, unit)

        self.assertEqual(self.metadata_files.add_repodata.call_count, 0)

    def test_rpm_adds_repodata(self):
        unit = models.RPM(name='foo', epoch=0, version='1.1.1', release='0', arch='x86_64',
                          checksumtype='sha256', checksum='abc123')
        self.metadata_files.add_repodata = mock.MagicMock()
        unit.set_storage_path = mock.MagicMock()
        unit.save = mock.MagicMock()
        self.reposync.progress_report = mock.MagicMock()

        self.reposync.add_rpm_unit(self.metadata_files, unit)

        self.metadata_files.add_repodata.assert_called_once_with(unit)

    @mock.patch('pulp_rpm.plugins.importers.yum.sync.rpm_parse')
<<<<<<< HEAD
    @mock.patch('pulp.server.controllers.repository.associate_single_unit')
    def test_rpm_signature_check_pass(self, mock_assoc, mock_rpm_parse):
=======
    def test_rpm_signature_filter_pass(self, mock_rpm_parse):
>>>>>>> 97de936d
        unit = models.RPM(name='foo', epoch=0, version='1.1.1', release='0', arch='x86_64',
                          checksumtype='sha256', checksum='abc123')
        self.metadata_files.add_repodata = mock.MagicMock()
        unit.set_storage_path = mock.MagicMock()
        unit.save = mock.MagicMock()
        self.reposync.progress_report = mock.MagicMock()
        mock_rpm_parse.signature_enabled.return_value = True

        self.reposync.add_rpm_unit(self.metadata_files, unit)

        self.metadata_files.add_repodata.assert_called_once_with(unit)
<<<<<<< HEAD
        mock_rpm_parse.verify_signature.assert_called_once_with(unit, self.config)
        mock_assoc.assert_called_once_with(self.conduit.repo, unit)

    @mock.patch('pulp_rpm.plugins.importers.yum.sync.rpm_parse')
    @mock.patch('pulp.server.controllers.repository.associate_single_unit')
    def test_rpm_signature_check_failed(self, mock_assoc, mock_rpm_parse):
=======
        mock_rpm_parse.filter_signature.assert_called_once_with(unit, self.config)

    @mock.patch('pulp_rpm.plugins.importers.yum.sync.rpm_parse')
    def test_rpm_signature_filter_failed(self, mock_rpm_parse):
>>>>>>> 97de936d
        unit = models.RPM(name='foo', epoch=0, version='1.1.1', release='0', arch='x86_64',
                          checksumtype='sha256', checksum='abc123')
        self.metadata_files.add_repodata = mock.MagicMock()
        unit.set_storage_path = mock.MagicMock()
        unit.save = mock.MagicMock()
        self.reposync.progress_report = mock.MagicMock()
        mock_rpm_parse.signature_enabled.return_value = True
        mock_rpm_parse.verify_signature.side_effect = PulpCodedException()

        self.reposync.add_rpm_unit(self.metadata_files, unit)

        self.metadata_files.add_repodata.assert_called_once_with(unit)
<<<<<<< HEAD
        mock_rpm_parse.verify_signature.assert_called_once_with(unit, self.config)
        self.assertFalse(mock_assoc.called)

    @mock.patch('pulp_rpm.plugins.importers.yum.sync.rpm_parse')
    @mock.patch('pulp.server.controllers.repository.associate_single_unit')
    def test_rpm_signature_check_disabled(self, mock_assoc, mock_rpm_parse):
=======
        mock_rpm_parse.filter_signature.assert_called_once_with(unit, self.config)

    @mock.patch('pulp_rpm.plugins.importers.yum.sync.rpm_parse')
    def test_rpm_signature_filter_disabled(self, mock_rpm_parse):
>>>>>>> 97de936d
        unit = models.RPM(name='foo', epoch=0, version='1.1.1', release='0', arch='x86_64',
                          checksumtype='sha256', checksum='abc123')
        self.metadata_files.add_repodata = mock.MagicMock()
        unit.set_storage_path = mock.MagicMock()
        unit.save = mock.MagicMock()
        self.reposync.progress_report = mock.MagicMock()
        mock_rpm_parse.signature_enabled.return_value = False

        self.reposync.add_rpm_unit(self.metadata_files, unit)

        self.metadata_files.add_repodata.assert_called_once_with(unit)
<<<<<<< HEAD
        self.assertFalse(mock_rpm_parse.verify_signature.called)
        mock_assoc.assert_called_once_with(self.conduit.repo, unit)
=======
        self.assertFalse(mock_rpm_parse.filter_signature.called)
>>>>>>> 97de936d


@skip_broken
class TestUpdateState(BaseSyncTest):
    def setUp(self):
        super(TestUpdateState, self).setUp()
        self.state_dict = {constants.PROGRESS_STATE_KEY: constants.STATE_NOT_STARTED}

    def test_normal_states(self):
        with self.reposync.update_state(self.state_dict):
            self.assertEqual(self.state_dict[constants.PROGRESS_STATE_KEY], constants.STATE_RUNNING)

        self.assertEqual(self.state_dict[constants.PROGRESS_STATE_KEY], constants.STATE_COMPLETE)

    def test_updates_progress(self):
        progress_call_count = self.conduit.set_progress.call_count

        with self.reposync.update_state(self.state_dict):
            self.assertEqual(self.conduit.set_progress.call_count, progress_call_count + 1)

        self.assertEqual(self.conduit.set_progress.call_count, progress_call_count + 2)

    def test_failure(self):
        with self.reposync.update_state(self.state_dict):
            self.state_dict[constants.PROGRESS_STATE_KEY] = constants.STATE_FAILED

        # make sure the context manager did not change the state from "failed"
        self.assertEqual(self.state_dict[constants.PROGRESS_STATE_KEY], constants.STATE_FAILED)

    def test_cancelled(self):
        with self.reposync.update_state(self.state_dict):
            self.state_dict[constants.PROGRESS_STATE_KEY] = constants.STATE_CANCELLED

        # make sure the context manager did not change the state from "failed"
        self.assertEqual(self.state_dict[constants.PROGRESS_STATE_KEY], constants.STATE_CANCELLED)

    def test_skipped_type(self):
        self.reposync.call_config.override_config[constants.CONFIG_SKIP] = ['sometype']

        with self.reposync.update_state(self.state_dict, 'sometype') as skip:
            self.assertTrue(skip is True)
            self.assertEqual(self.state_dict[constants.PROGRESS_STATE_KEY], constants.STATE_SKIPPED)

        self.assertEqual(self.state_dict[constants.PROGRESS_STATE_KEY], constants.STATE_SKIPPED)

    def test_nonskipped_type(self):
        self.reposync.call_config.override_config[constants.CONFIG_SKIP] = ['sometype']

        with self.reposync.update_state(self.state_dict, 'someothertype') as skip:
            self.assertTrue(skip is False)
            self.assertEqual(self.state_dict[constants.PROGRESS_STATE_KEY], constants.STATE_RUNNING)

        self.assertEqual(self.state_dict[constants.PROGRESS_STATE_KEY], constants.STATE_COMPLETE)


class TestEraseRepomdRevision(BaseSyncTest):
    def test_erase_scratchpad(self):
        self.conduit.get_scratchpad.return_value = {'a': 2}

        self.reposync.erase_repomd_revision()

        self.conduit.set_scratchpad.assert_called_once_with({
            'a': 2,
            constants.REPOMD_REVISION_KEY: None,
        })


@skip_broken
class TestSaveRepomdRevision(BaseSyncTest):
    def test_empty_scratchpad(self):
        self.reposync.current_revision = 1234

        self.reposync.save_repomd_revision()

        self.conduit.set_scratchpad.assert_called_once_with({
            constants.REPOMD_REVISION_KEY: 1234,
        })

    def test_existing_scratchpad(self):
        self.conduit.get_scratchpad.return_value = {'a': 2}
        self.reposync.current_revision = 1234

        self.reposync.save_repomd_revision()

        expected = {
            constants.REPOMD_REVISION_KEY: 1234,
            'a': 2,
        }
        self.conduit.set_scratchpad.assert_called_once_with(expected)

    def test_no_existing_scratchpad(self):
        self.conduit.get_scratchpad.return_value = None
        self.reposync.current_revision = 1234

        self.reposync.save_repomd_revision()

        self.conduit.set_scratchpad.assert_called_once_with({
            constants.REPOMD_REVISION_KEY: 1234,
        })

    def test_with_errors(self):
        """
        No update should happen if there were errors
        """
        self.reposync.content_report['error_details'] = [{'a': 2}]

        self.reposync.save_repomd_revision()

        self.assertEqual(self.conduit.set_scratchpad.call_count, 0)

    def test_state_failed(self):
        """
        No update should happen if the task failed
        """
        self.reposync.content_report[constants.PROGRESS_STATE_KEY] = constants.STATE_FAILED

        self.reposync.save_repomd_revision()

        self.assertEqual(self.conduit.set_scratchpad.call_count, 0)

    def test_state_cancelled(self):
        """
        No update should happen if the task was cancelled
        """
        self.reposync.content_report[constants.PROGRESS_STATE_KEY] = constants.STATE_CANCELLED

        self.reposync.save_repomd_revision()

        self.assertEqual(self.conduit.set_scratchpad.call_count, 0)


@skip_broken
class TestInit(BaseSyncTest):
    def test_sets_initial_progress(self):
        self.conduit.set_progress.assert_called_once_with(self.reposync.progress_status)

    def test_initial_report_states(self):
        self.assertEqual(len(self.reposync.progress_status.keys()), 5)
        for step_name, report in self.reposync.progress_status.iteritems():
            self.assertEqual(report['state'], constants.STATE_NOT_STARTED)

    def test_nectar_config(self):
        self.assertTrue(isinstance(self.reposync.nectar_config, DownloaderConfig))

    def test_nothing_skipped(self):
        self.assertEqual(self.reposync.call_config.get(constants.CONFIG_SKIP, []), [])


@skip_broken
class TestSyncFeed(BaseSyncTest):

    @mock.patch('pulp_rpm.plugins.importers.yum.sync.RepoSync.check_metadata',
                spec_set=RepoSync.check_metadata)
    def test_with_trailing_slash(self, mock_check_metadata):

        ret = self.reposync.sync_feed

        self.assertEqual(ret, [self.url])

    @mock.patch('pulp_rpm.plugins.importers.yum.sync.RepoSync.check_metadata',
                spec_set=RepoSync.check_metadata)
    def test_without_trailing_slash(self, mock_check_metadata):

        # it should add back the trailing slash if not present
        self.config.override_config[importer_constants.KEY_FEED] = self.url.rstrip('/')

        ret = self.reposync.sync_feed

        self.assertEqual(ret, [self.url])

    @mock.patch('pulp_rpm.plugins.importers.yum.sync.RepoSync.check_metadata',
                spec_set=RepoSync.check_metadata)
    def test_query_without_trailing_slash(self, mock_check_metadata):
        # it should add back the trailing slash if not present without changing the query string
        query = '?foo=bar'
        self.config.override_config[importer_constants.KEY_FEED] = self.url.rstrip('/') + query

        ret = self.reposync.sync_feed
        expected = [self.url + query]

        self.assertEqual(ret, expected)

    def test_repo_url_is_none(self):

        self.config.override_config[importer_constants.KEY_FEED] = None

        ret = self.reposync.sync_feed

        self.assertEqual(ret, [None])

    @mock.patch('pulp_rpm.plugins.importers.yum.sync.RepoSync._parse_as_mirrorlist',
                spec_set=RepoSync._parse_as_mirrorlist)
    @mock.patch('pulp_rpm.plugins.importers.yum.sync.RepoSync.check_metadata',
                spec_set=RepoSync.check_metadata)
    def test_repo_url_is_url(self, mock_check_metadata, mock_parse_mirrorlist):

        ret = self.reposync.sync_feed

        self.assertEqual(ret, [self.url])

        mock_check_metadata.assert_called_once_with(self.url)
        self.assertEqual(mock_parse_mirrorlist.call_count, 0)

    @mock.patch('pulp_rpm.plugins.importers.yum.sync.RepoSync.check_metadata',
                spec_set=RepoSync.check_metadata)
    @mock.patch('pulp_rpm.plugins.importers.yum.sync.RepoSync._parse_as_mirrorlist',
                spec_set=RepoSync._parse_as_mirrorlist)
    def test_repo_url_is_mirror(self, mock_parse_mirrorlist, mock_check_metadata):

        mock_check_metadata.side_effect = PulpCodedException()

        ret = self.reposync.sync_feed
        self.assertFalse(ret == [self.url])

        mock_check_metadata.assert_called_once_with(self.url)
        mock_parse_mirrorlist.assert_called_once_with(self.url)

    @mock.patch('shutil.rmtree', autospec=True)
    @mock.patch('tempfile.mkdtemp', autospec=True)
    @mock.patch('pulp_rpm.plugins.importers.yum.sync.RepoSync.check_metadata',
                spec_set=RepoSync.check_metadata)
    def test_removes_tmp_dir(self, mock_check_matadata, mock_mkdtemp, mock_rmtree):

        self.reposync.sync_feed

        mock_rmtree.assert_called_with(mock_mkdtemp.return_value, ignore_errors=True)


@skip_broken
class TestParseMirrorlist(BaseSyncTest):

    @mock.patch('pulp_rpm.plugins.importers.yum.sync.DownloadRequest')
    @mock.patch('pulp_rpm.plugins.importers.yum.sync.nectar_factory')
    @mock.patch('pulp_rpm.plugins.importers.yum.sync.StringIO')
    def test_url_was_parsed(self, mock_string, mock_nectar, mock_request):

        url_list = ['https://some/url/', '#https://some/url/']
        mock_string.return_value.read.return_value.split.return_value = url_list

        ret = self.reposync._parse_as_mirrorlist('http://mirrorlist.mymirrors.org/')

        self.assertEqual(ret, ['https://some/url/'])


@skip_broken
class TestRun(BaseSyncTest):
    def setUp(self):
        super(TestRun, self).setUp()
        self.reposync.check_metadata = mock.MagicMock(spec_set=self.reposync.check_metadata,
                                                      return_value=self.metadata_files)
        self.reposync.get_metadata = mock.MagicMock(spec_set=self.reposync.get_metadata,
                                                    return_value=self.metadata_files)
        self.reposync.update_content = mock.MagicMock(spec_set=self.reposync.update_content)
        self.reposync.get_errata = mock.MagicMock(spec_set=self.reposync.get_errata)
        self.reposync.get_comps_file_units = mock.MagicMock(
            spec_set=self.reposync.get_comps_file_units)

        self.reposync.set_progress = mock.MagicMock(spec_set=self.reposync.set_progress)
        self.reposync.save_repomd_revision = mock.MagicMock(
            spec_set=self.reposync.save_repomd_revision)

    def test_sync_feed_is_empty_list(self):

        self.reposync.check_metadata = mock.MagicMock(spec_set=self.reposync.check_metadata,
                                                      side_effect=PulpCodedException())
        self.reposync._parse_as_mirrorlist = mock.MagicMock(
            spec_set=self.reposync._parse_as_mirrorlist,
            return_value=[])
        with self.assertRaises(PulpCodedException) as e:
            self.reposync.run()
        self.assertEquals(e.exception.error_code, error_codes.RPM1004)
        self.assertEquals(e.exception.error_data['reason'], 'Not found')

    @mock.patch('shutil.rmtree', autospec=True)
    @mock.patch('tempfile.mkdtemp', autospec=True)
    def test_removes_tmp_dir_after_exception(self, mock_mkdtemp, mock_rmtree):
        self.reposync.get_metadata.side_effect = ValueError

        self.reposync.run()

        mock_rmtree.assert_called_with(mock_mkdtemp.return_value, ignore_errors=True)

    @mock.patch('pulp_rpm.plugins.importers.yum.parse.treeinfo.sync', autospec=True)
    @mock.patch('shutil.rmtree', autospec=True)
    @mock.patch('tempfile.mkdtemp', autospec=True)
    def test_calls_workflow(self, mock_mkdtemp, mock_rmtree, mock_treeinfo_sync):
        report = self.reposync.run()

        self.assertTrue(report.success_flag)
        self.assertFalse(report.canceled_flag)

        self.reposync.check_metadata.assert_called_with(self.url)
        self.reposync.get_metadata.assert_called_once_with(self.metadata_files)
        self.reposync.update_content.assert_called_once_with(self.metadata_files, self.url)
        self.reposync.get_errata.assert_called_once_with(self.metadata_files)
        calls = [mock.call(self.metadata_files, group.process_group_element, group.GROUP_TAG),
                 mock.call(self.metadata_files, group.process_environment_element,
                           group.ENVIRONMENT_TAG),
                 mock.call(self.metadata_files, group.process_category_element, group.CATEGORY_TAG)]
        self.reposync.get_comps_file_units.assert_has_calls(calls, any_order=True)
        self.reposync.save_repomd_revision.assert_called_once_with()

        mock_treeinfo_sync.assert_called_once_with(self.conduit, self.url,
                                                   mock_mkdtemp.return_value,
                                                   self.reposync.nectar_config,
                                                   self.reposync.distribution_report,
                                                   self.reposync.set_progress)
        # make sure we cleaned up the temporary directory
        mock_rmtree.assert_called_with(mock_mkdtemp.return_value, ignore_errors=True)

    # this lets the treeinfo sync method run and manage its own state while
    # causing it to quit early
    @mock.patch('pulp_rpm.plugins.importers.yum.parse.treeinfo.get_treefile',
                autospec=True, return_value=None)
    @mock.patch('shutil.rmtree', autospec=True)
    @mock.patch('tempfile.mkdtemp', autospec=True)
    def test_reports_state_complete(self, mock_mkdtemp, mock_rmtree, mock_get_treefile):
        report = self.reposync.run()

        self.assertTrue(isinstance(report, SyncReport))
        for step_name, report in report.details.iteritems():
            self.assertEqual(report['state'], constants.STATE_COMPLETE, 'step: %s' % step_name)

    @mock.patch('pulp_rpm.plugins.importers.yum.parse.treeinfo.sync', autospec=True)
    @mock.patch('shutil.rmtree', autospec=True)
    @mock.patch('tempfile.mkdtemp', autospec=True)
    def test_skip_types(self, mock_mkdtemp, mock_rmtree, mock_treeinfo_sync):
        self.config.default_config[constants.CONFIG_SKIP] = [
            models.Distribution.TYPE,
            models.Errata.TYPE,
        ]

        report = self.reposync.run()

        self.assertEqual(self.reposync.get_errata.call_count, 0)
        self.assertEqual(mock_treeinfo_sync.call_count, 0)
        self.assertEqual(report.details['errata']['state'],
                         constants.STATE_SKIPPED)
        self.assertEqual(report.details['distribution']['state'],
                         constants.STATE_SKIPPED)

    @mock.patch('shutil.rmtree', autospec=True)
    @mock.patch('tempfile.mkdtemp', autospec=True)
    def test_misc_failure(self, mock_mkdtemp, mock_rmtree):
        self.reposync.get_metadata.side_effect = AttributeError

        report = self.reposync.run()

        self.assertEqual(report.details['metadata']['state'], constants.STATE_FAILED)
        self.assertEqual(report.details['content']['state'], constants.STATE_NOT_STARTED)
        self.assertFalse(report.success_flag)
        self.assertFalse(report.canceled_flag)
        self.assertEqual(self.reposync.set_progress.call_count, 2)

    @mock.patch('shutil.rmtree', autospec=True)
    @mock.patch('tempfile.mkdtemp', autospec=True)
    def test_raise(self, mock_mkdtemp, mock_rmtree):
        self.reposync.get_metadata.side_effect = PulpCodedException(error_codes.RPM1006)
        with self.assertRaises(PulpCodedException) as e:
            self.reposync.run()
        self.assertEquals(len(self.reposync.sync_feed), 1)
        self.assertEquals(e.exception.error_code, error_codes.RPM1006)

    @mock.patch('shutil.rmtree', autospec=True)
    @mock.patch('tempfile.mkdtemp', autospec=True)
    def test_continue(self, mock_mkdtemp, mock_rmtree):
        self.reposync.check_metadata.side_effect = PulpCodedException(error_codes.RPM1006)
        self.reposync.get_metadata.side_effect = PulpCodedException(error_codes.RPM1006)
        self.reposync._parse_as_mirrorlist = mock.MagicMock(
            spec_set=self.reposync._parse_as_mirrorlist,
            return_value=['https://some/url/', 'https://some/url/'])
        with self.assertRaises(PulpCodedException):
            self.reposync.run()
        self.assertEquals(len(self.reposync.sync_feed), 2)

    def test_fail_on_missing_feed(self):
        self.config = PluginCallConfiguration({}, {})
        reposync = RepoSync(self.repo, self.conduit, self.config)
        reposync.call_config.get(importer_constants.KEY_FEED)

        with self.assertRaises(PulpCodedException) as e:
            reposync.run()
        self.assertEquals(e.exception.error_code, error_codes.RPM1005)


@skip_broken
class TestProgressSummary(BaseSyncTest):
    def test_content(self):
        ret = self.reposync._progress_summary

        self.assertTrue(len(ret) > 0)
        self.assertEqual(len(ret), len(self.reposync.progress_status))
        for step_name in self.reposync.progress_status.keys():
            self.assertTrue(step_name in ret, 'missing key: %s' % step_name)
            # ensure that just the state is present.
            self.assertEqual(ret[step_name].keys(), ['state'])
            self.assertEqual(self.reposync.progress_status[step_name]['state'],
                             ret[step_name]['state'])


class TestGetMetadata(BaseSyncTest):
    def setUp(self):
        super(TestGetMetadata, self).setUp()
        self.reposync.tmp_dir = '/tmp'

    @mock.patch('pulp_rpm.plugins.importers.yum.sync.repo_controller.check_perform_full_sync',
                autospec=True)
    @mock.patch.object(metadata, 'MetadataFiles', autospec=True)
    def test_platform_force_sync(self, mock_metadata_files, mock_check_sync):
        """
        Test that the sync is forced if the platform check_perform_full_sync() returns True
        and metadata stays the same.
        """
        mock_check_sync.return_value = True

        # Keep metadata the same
        mock_metadata_instance = mock_metadata_files.return_value
        mock_metadata_instance.revision = 1234
        mock_metadata_instance.downloader = mock.MagicMock()
        self.conduit.get_scratchpad.return_value = {constants.REPOMD_REVISION_KEY: 1234}
        self.conduit.last_sync = mock.MagicMock(return_value=None)
        self.reposync.import_unknown_metadata_files = mock.MagicMock(
            spec_set=self.reposync.import_unknown_metadata_files)

        self.reposync.get_metadata(self.reposync.check_metadata(self.url))

        self.assertTrue(self.reposync.skip_repomd_steps is False)
        self.assertEqual(mock_metadata_instance.download_metadata_files.call_count, 1)

    @mock.patch('pulp_rpm.plugins.importers.yum.sync.repo_controller.check_perform_full_sync',
                autospec=True)
    @mock.patch.object(metadata, 'MetadataFiles', autospec=True)
    def test_metadata_unchanged(self, mock_metadata_files, mock_check_sync):
        """
        Test that a full sync is not performed if the platform check_perform_full_sync()
        returns False and the metadata remains unchanged from the previous sync.
        """
        mock_check_sync.return_value = False

        mock_metadata_instance = mock_metadata_files.return_value
        mock_metadata_instance.revision = 1234
        mock_metadata_instance.downloader = mock.MagicMock()
        self.conduit.get_scratchpad.return_value = {constants.REPOMD_REVISION_KEY: 1234}
        self.conduit.last_sync = mock.MagicMock(return_value=None)

        ret = self.reposync.get_metadata(self.reposync.check_metadata(self.url))

        self.assertEqual(self.reposync.current_revision, 1234)
        self.assertTrue(self.reposync.skip_repomd_steps is True)
        self.assertEqual(mock_metadata_instance.download_metadata_files.call_count, 0)
        self.assertTrue(ret is mock_metadata_instance)

    @mock.patch('pulp_rpm.plugins.importers.yum.sync.repo_controller.check_perform_full_sync',
                autospec=True)
    @mock.patch.object(metadata, 'MetadataFiles', autospec=True)
    def test_metadata_revision_zero(self, mock_metadata_files, mock_check_sync):
        """
        In this case, with the default revision of 0, a full sync should be performed.
        """
        mock_check_sync.return_value = False

        mock_metadata_instance = mock_metadata_files.return_value
        mock_metadata_instance.revision = 0
        mock_metadata_instance.downloader = mock.MagicMock()
        self.conduit.get_scratchpad.return_value = {constants.REPOMD_REVISION_KEY: 0}
        self.conduit.last_sync = mock.MagicMock(return_value=None)
        self.reposync.import_unknown_metadata_files = mock.MagicMock(
            spec_set=self.reposync.import_unknown_metadata_files)

        self.reposync.check_metadata(self.url)
        self.reposync.get_metadata(self.reposync.check_metadata(self.url))

        self.assertTrue(self.reposync.skip_repomd_steps is False)
        self.assertEqual(mock_metadata_instance.download_metadata_files.call_count, 1)

    @mock.patch.object(metadata, 'MetadataFiles', autospec=True)
    def test_failed_download_repomd(self, mock_metadata_files):
        mock_metadata_files.return_value = self.metadata_files
        self.metadata_files.download_repomd = mock.MagicMock(side_effect=IOError('omg'),
                                                             autospec=True)

        self.reposync.check_metadata(self.url)

        self.assertTrue(self.reposync.skip_repomd_steps)
        self.assertEqual(self.reposync.repomd_not_found_reason, 'omg')

    @mock.patch.object(metadata, 'MetadataFiles', autospec=True)
    def test_failed_parse_repomd(self, mock_metadata_files):
        mock_metadata_files.return_value = self.metadata_files
        self.metadata_files.download_repomd = mock.MagicMock(autospec=True)
        self.metadata_files.parse_repomd = mock.MagicMock(side_effect=ValueError, autospec=True)

        with self.assertRaises(PulpCodedException) as e:
            self.reposync.check_metadata(self.url)

        self.assertEqual(e.exception.error_code, error_codes.RPM1006)

    @mock.patch('pulp_rpm.plugins.importers.yum.sync.repo_controller.check_perform_full_sync',
                autospec=True)
    @mock.patch.object(metadata, 'MetadataFiles', autospec=True)
    def test_success(self, mock_metadata_files, mock_check_sync):
        mock_check_sync.return_value = False

        mock_metadata_instance = mock_metadata_files.return_value
        mock_metadata_instance.revision = int(time.time()) + 60 * 60 * 24
        mock_metadata_instance.downloader = mock.MagicMock()
        self.reposync.import_unknown_metadata_files = mock.MagicMock(
            spec_set=self.reposync.import_unknown_metadata_files)
        self.conduit.last_sync = mock.MagicMock(return_value=None)

        ret = self.reposync.get_metadata(self.reposync.check_metadata(self.url))

        self.assertEqual(ret, mock_metadata_instance)
        self.assertTrue(self.reposync.skip_repomd_steps is False)
        mock_metadata_instance.download_repomd.assert_called_once_with()
        mock_metadata_instance.parse_repomd.assert_called_once_with()
        mock_metadata_instance.download_metadata_files.assert_called_once_with()
        mock_metadata_instance.generate_dbs.assert_called_once_with()
        self.reposync.import_unknown_metadata_files.assert_called_once_with(mock_metadata_instance)


@skip_broken
class TestSaveMetadataChecksum(BaseSyncTest):
    """
    This class contains tests for the save_default_metadata_checksum_on_repo() method.
    """

    def setUp(self):
        super(TestSaveMetadataChecksum, self).setUp()
        self.reposync.tmp_dir = '/tmp'

    def test_process_successful(self):
        self.conduit.get_repo_scratchpad = mock.Mock(return_value={})
        self.conduit.set_repo_scratchpad = mock.Mock()

        file_info = deepcopy(metadata.FILE_INFO_SKEL)
        file_info['checksum']['algorithm'] = 'sha1'
        self.metadata_files.metadata['foo'] = file_info

        self.reposync.save_default_metadata_checksum_on_repo(self.metadata_files)
        self.conduit.set_repo_scratchpad.assert_called_once_with(
            {constants.SCRATCHPAD_DEFAULT_METADATA_CHECKSUM: 'sha1'})

    def test_process_no_hash(self):
        self.conduit = mock.Mock()
        self.reposync.save_default_metadata_checksum_on_repo(self.metadata_files)
        self.assertFalse(self.conduit.set_repo_scratchpad.called)

    def test_sanitizes_checksum_type(self):
        """
        Ensure that the method properly sanitizes the checksum type.
        """
        self.conduit.get_repo_scratchpad = mock.Mock(return_value={})
        self.conduit.set_repo_scratchpad = mock.Mock()

        file_info = deepcopy(metadata.FILE_INFO_SKEL)
        file_info['checksum']['algorithm'] = 'sha'
        self.metadata_files.metadata['foo'] = file_info

        self.reposync.save_default_metadata_checksum_on_repo(self.metadata_files)
        self.conduit.set_repo_scratchpad.assert_called_once_with(
            {constants.SCRATCHPAD_DEFAULT_METADATA_CHECKSUM: 'sha1'})


@skip_broken
class ImportUnknownMetadataFiles(BaseSyncTest):
    """
    This class contains tests for the RepoSync.import_unknown_metadata_files function.
    """

    def setUp(self):
        super(ImportUnknownMetadataFiles, self).setUp()
        self.conduit.save_unit = mock.MagicMock(spec_set=self.conduit.save_unit)
        self.conduit.init_unit = mock.MagicMock(spec_set=self.conduit.save_unit)

    def test_known_type(self):
        self.conduit.init_unit = mock.MagicMock(spec_set=self.conduit.init_unit)
        self.metadata_files.metadata = {'primary': mock.MagicMock()}

        self.reposync.import_unknown_metadata_files(self.metadata_files)

        # nothing can be done without calling init_unit, so this is a good
        # indicator that the file type was skipped.
        self.assertEqual(self.conduit.init_unit.call_count, 0)

    def test_none_found(self):
        self.reposync.import_unknown_metadata_files(self.metadata_files)

        self.assertEqual(self.conduit.save_unit.call_count, 0)

    @mock.patch('shutil.copyfile', autospec=True)
    def test_found_one(self, mock_copy):
        self.metadata_files.metadata['fake_type'] = {
            'checksum': {'hex_digest': 'checksum_value', 'algorithm': 'sha257'},
            'local_path': 'path/to/fake_type.xml'
        }

        self.reposync.import_unknown_metadata_files(self.metadata_files)

        self.conduit.init_unit.assert_called_once_with(
            models.YumMetadataFile.TYPE,
            {'repo_id': self.repo.id, 'data_type': 'fake_type'},
            {'checksum': 'checksum_value', 'checksum_type': 'sha257'},
            '%s/fake_type.xml' % self.repo.id,
        )
        self.conduit.save_unit.assert_called_once_with(self.conduit.init_unit.return_value)
        mock_copy.assert_called_once_with('path/to/fake_type.xml',
                                          self.conduit.init_unit.return_value.storage_path)

    @mock.patch('shutil.copyfile', autospec=True)
    def test_sanitizes_checksum_type(self, mock_copy):
        """
        Assert that the method sanitizes the checksum type.
        """
        self.metadata_files.metadata['fake_type'] = {
            'checksum': {'hex_digest': 'checksum_value', 'algorithm': 'sha'},
            'local_path': 'path/to/fake_type.xml'
        }

        self.reposync.import_unknown_metadata_files(self.metadata_files)

        self.conduit.init_unit.assert_called_once_with(
            models.YumMetadataFile.TYPE,
            {'repo_id': self.repo.id, 'data_type': 'fake_type'},
            {'checksum': 'checksum_value', 'checksum_type': 'sha1'},
            '%s/fake_type.xml' % self.repo.id,
        )
        self.conduit.save_unit.assert_called_once_with(self.conduit.init_unit.return_value)
        mock_copy.assert_called_once_with('path/to/fake_type.xml',
                                          self.conduit.init_unit.return_value.storage_path)


@skip_broken
class TestUpdateContent(BaseSyncTest):
    """
    The function being tested doesn't really do anything besides walk through a
    workflow of calling other functions.
    """

    @mock.patch('pulp_rpm.plugins.importers.yum.sync.RepoSync._decide_what_to_download',
                spec_set=RepoSync._decide_what_to_download)
    @mock.patch('pulp_rpm.plugins.importers.yum.sync.RepoSync.download_drpms',
                spec_set=RepoSync.download_drpms)
    @mock.patch('pulp_rpm.plugins.importers.yum.sync.RepoSync.download_rpms',
                spec_set=RepoSync.download_rpms)
    @mock.patch('pulp_rpm.plugins.importers.yum.purge.purge_unwanted_units', autospec=True)
    def test_workflow(self, mock_purge, mock_download_rpms, mock_download_drpms, mock_decide):
        rpms = set([1, 2, 3])
        drpms = set([4, 5, 6])
        mock_decide.return_value = (rpms, drpms)

        self.reposync.update_content(self.metadata_files, self.url)

        mock_decide.assert_called_once_with(self.metadata_files)
        mock_download_rpms.assert_called_once_with(self.metadata_files, rpms, drpms, self.url)
        mock_download_drpms.assert_called_once_with(self.metadata_files, rpms, drpms, self.url)
        mock_purge.assert_called_once_with(self.metadata_files, self.conduit, self.config)


@skip_broken
class TestDecideWhatToDownload(BaseSyncTest):
    @mock.patch('pulp_rpm.plugins.importers.yum.sync.RepoSync._decide_rpms_to_download',
                spec_set=RepoSync._decide_rpms_to_download)
    @mock.patch('pulp_rpm.plugins.importers.yum.sync.RepoSync._decide_drpms_to_download',
                spec_set=RepoSync._decide_drpms_to_download)
    def test_all(self, mock_decide_drpms, mock_decide_rpms):
        rpm_model = model_factory.rpm_models(1)[0]
        drpm_model = model_factory.drpm_models(1)[0]
        mock_decide_rpms.return_value = (set([rpm_model.as_named_tuple]), 1, 1024)
        mock_decide_drpms.return_value = (set([drpm_model.as_named_tuple]), 1, 1024)
        self.conduit.set_progress = mock.MagicMock(spec_set=self.conduit.set_progress)

        ret = self.reposync._decide_what_to_download(self.metadata_files)

        self.assertEqual(ret[0], set([rpm_model.as_named_tuple]))
        self.assertEqual(ret[1], set([drpm_model.as_named_tuple]))
        self.assertEqual(len(ret), 2)
        mock_decide_rpms.assert_called_once_with(self.metadata_files)
        mock_decide_drpms.assert_called_once_with(self.metadata_files)
        self.assertEqual(self.conduit.set_progress.call_count, 1)

        # make sure we reported initial progress values correctly
        report = self.conduit.set_progress.call_args[0][0]
        self.assertEqual(report['content']['size_total'], 2048)
        self.assertEqual(report['content']['size_left'], 2048)
        self.assertEqual(report['content']['items_total'], 2)
        self.assertEqual(report['content']['items_left'], 2)
        self.assertEqual(report['content']['details']['rpm_total'], 1)
        self.assertEqual(report['content']['details']['drpm_total'], 1)


@skip_broken
class TestDecideRPMsToDownload(BaseSyncTest):
    def test_skip_rpms(self):
        self.config.override_config[constants.CONFIG_SKIP] = [models.RPM.TYPE]

        ret = self.reposync._decide_rpms_to_download(self.metadata_files)

        self.assertEqual(ret, (set(), 0, 0))

    @mock.patch('__builtin__.open', autospec=True)
    @mock.patch('pulp_rpm.plugins.importers.yum.repomd.packages.package_list_generator',
                autospec=True)
    @mock.patch('pulp_rpm.plugins.importers.yum.sync.RepoSync._identify_wanted_versions',
                spec_set=RepoSync._identify_wanted_versions)
    @mock.patch('pulp_rpm.plugins.importers.yum.existing.check_repo', autospec=True)
    def test_calls_identify_wanted_and_existing(self, mock_check_repo, mock_identify,
                                                mock_generator, mock_open):
        primary_file = StringIO()
        mock_open.return_value = primary_file
        model = model_factory.rpm_models(1)[0]
        self.metadata_files.metadata[primary.METADATA_FILE_NAME] = \
            {'local_path': '/path/to/primary'}
        mock_generator.return_value = [model.as_named_tuple]
        mock_identify.return_value = {model.as_named_tuple: 1024}
        mock_check_repo.return_value = set([model.as_named_tuple])

        with mock.patch.object(self.conduit, 'search_all_units'):
            ret = self.reposync._decide_rpms_to_download(self.metadata_files)

        self.assertEqual(ret, (set([model.as_named_tuple]), 1, 1024))
        mock_open.assert_called_once_with('/path/to/primary', 'r')
        mock_generator.assert_called_once_with(primary_file, primary.PACKAGE_TAG,
                                               primary.process_package_element)
        mock_identify.assert_called_once_with(mock_generator.return_value)
        self.assertTrue(primary_file.closed)

    @mock.patch('__builtin__.open', autospec=True)
    @mock.patch('pulp_rpm.plugins.importers.yum.repomd.packages.package_list_generator',
                autospec=True)
    def test_closes_file_on_exception(self, mock_generator, mock_open):
        primary_file = StringIO()
        mock_open.return_value = primary_file
        self.metadata_files.metadata[primary.METADATA_FILE_NAME] = \
            {'local_path': '/path/to/primary'}
        mock_generator.side_effect = ValueError

        self.assertRaises(ValueError, self.reposync._decide_rpms_to_download,
                          self.metadata_files)

        mock_open.assert_called_once_with('/path/to/primary', 'r')
        self.assertTrue(primary_file.closed)


@skip_broken
class TestDecideDRPMsToDownload(BaseSyncTest):
    def test_skip_drpms(self):
        self.config.override_config[constants.CONFIG_SKIP] = [models.DRPM.TYPE]

        ret = self.reposync._decide_drpms_to_download(self.metadata_files)

        self.assertEqual(ret, (set(), 0, 0))

    def test_no_file_available(self):
        self.assertTrue(
            self.metadata_files.get_metadata_file_handle(presto.METADATA_FILE_NAMES[0]) is None)

        ret = self.reposync._decide_drpms_to_download(self.metadata_files)

        self.assertEqual(ret, (set(), 0, 0))

    @mock.patch('__builtin__.open', autospec=True)
    @mock.patch('pulp_rpm.plugins.importers.yum.repomd.packages.package_list_generator',
                autospec=True)
    @mock.patch('pulp_rpm.plugins.importers.yum.sync.RepoSync._identify_wanted_versions',
                spec_set=RepoSync._identify_wanted_versions)
    @mock.patch('pulp_rpm.plugins.importers.yum.existing.check_repo', autospec=True)
    def test_calls_identify_wanted_and_existing(self, mock_check_repo, mock_identify,
                                                mock_generator, mock_open):
        presto_file = StringIO()
        mock_open.return_value = presto_file
        model = model_factory.drpm_models(1)[0]
        self.metadata_files.metadata[presto.METADATA_FILE_NAMES[0]] = \
            {'local_path': '/path/to/presto'}
        mock_generator.return_value = [model.as_named_tuple]
        mock_identify.return_value = {model.as_named_tuple: 1024}
        mock_check_repo.return_value = set([model.as_named_tuple])

        with mock.patch.object(self.conduit, 'search_all_units'):
            ret = self.reposync._decide_drpms_to_download(self.metadata_files)

        self.assertEqual(ret, (set([model.as_named_tuple]), 1, 1024))
        mock_open.assert_called_once_with('/path/to/presto', 'r')
        mock_generator.assert_called_once_with(presto_file, presto.PACKAGE_TAG,
                                               presto.process_package_element)
        mock_identify.assert_called_once_with(mock_generator.return_value)
        self.assertTrue(presto_file.closed)

    @mock.patch('__builtin__.open', autospec=True)
    @mock.patch('pulp_rpm.plugins.importers.yum.repomd.packages.package_list_generator',
                autospec=True)
    def test_closes_file_on_exception(self, mock_generator, mock_open):
        presto_file = StringIO()
        mock_open.return_value = presto_file
        self.metadata_files.metadata[presto.METADATA_FILE_NAMES[0]] = \
            {'local_path': '/path/to/presto'}
        mock_generator.side_effect = ValueError

        self.assertRaises(ValueError, self.reposync._decide_drpms_to_download,
                          self.metadata_files)

        mock_open.assert_called_once_with('/path/to/presto', 'r')
        self.assertTrue(presto_file.closed)


@skip_broken
class TestDownload(BaseSyncTest):
    RELATIVEPATH = 'myrelativepath'

    def setUp(self):
        super(TestDownload, self).setUp()
        # nothing in these tests should actually attempt to write anything
        self.reposync.tmp_dir = '/idontexist/'

    @mock.patch.object(packages, 'package_list_generator', autospec=True)
    def test_none_to_download(self, mock_package_list_generator):
        """
        make sure it does nothing if there are no units specified to download
        """
        self.metadata_files.get_metadata_file_handle = mock.MagicMock(
            spec_set=self.metadata_files.get_metadata_file_handle,
            side_effect=StringIO,
        )
        # The 2nd/3rd calls are for the prestodelta, deltaninfo files
        mock_package_list_generator.side_effect = iter([model_factory.rpm_models(3),
                                                        model_factory.drpm_models(3),
                                                        None])

        report = self.reposync.download(self.metadata_files, set(), set(), self.url)

        self.assertTrue(report.success_flag)
        self.assertEqual(report.added_count, 0)
        self.assertEqual(report.removed_count, 0)
        self.assertEqual(report.updated_count, 0)

    @mock.patch('pulp_rpm.plugins.importers.yum.repomd.alternate.ContentContainer')
    @mock.patch('pulp_rpm.plugins.importers.yum.repomd.nectar_factory.create_downloader',
                autospec=True)
    @mock.patch.object(packages, 'package_list_generator', autospec=True)
    def test_rpms_to_download(self, mock_package_list_generator, mock_create_downloader,
                              mock_container):
        """
        test with only RPMs specified to download
        """
        file_handle = StringIO()
        self.metadata_files.get_metadata_file_handle = mock.MagicMock(
            spec_set=self.metadata_files.get_metadata_file_handle,
            side_effect=[file_handle, None, None],  # None means it will skip DRPMs
        )
        rpms = model_factory.rpm_models(3)
        for rpm in rpms:
            rpm.metadata['relativepath'] = self.RELATIVEPATH
            # for this mock data, relativepath is already the same as
            # os.path.basename(relativepath)
            rpm.metadata['filename'] = self.RELATIVEPATH
        mock_package_list_generator.return_value = rpms
        self.downloader.download = mock.MagicMock(spec_set=self.downloader.download)
        mock_create_downloader.return_value = self.downloader

        fake_container = mock.Mock()
        fake_container.refresh.return_value = {}
        mock_container.return_value = fake_container

        # call download, passing in only two of the 3 rpms as units we want
        self.reposync.download(self.metadata_files,
                               set(m.as_named_tuple for m in rpms[:2]), set(), self.url)

        # make sure we skipped DRPMs
        self.assertEqual(self.downloader.download.call_count, 0)
        self.assertEqual(mock_package_list_generator.call_count, 1)

        # verify that the download requests were correct
        requests = list(fake_container.download.call_args[0][1])
        self.assertEqual(len(requests), 2)
        self.assertEqual(requests[0].url, os.path.join(self.url, self.RELATIVEPATH))
        self.assertEqual(requests[0].destination,
                         os.path.join(self.reposync.tmp_dir, self.RELATIVEPATH))
        self.assertTrue(requests[0].data is rpms[0])
        self.assertEqual(requests[1].url, os.path.join(self.url, self.RELATIVEPATH))
        self.assertEqual(requests[1].destination,
                         os.path.join(self.reposync.tmp_dir, self.RELATIVEPATH))
        self.assertTrue(requests[1].data is rpms[1])
        self.assertTrue(file_handle.closed)

    @mock.patch('pulp_rpm.plugins.importers.yum.repomd.alternate.ContentContainer')
    @mock.patch('pulp_rpm.plugins.importers.yum.repomd.nectar_factory.create_downloader',
                autospec=True)
    @mock.patch.object(packages, 'package_list_generator', autospec=True)
    def test_drpms_to_download(self, mock_package_list_generator, mock_create_downloader,
                               mock_container):
        """
        test with only DRPMs specified to download
        """
        file_handle = StringIO()
        self.metadata_files.get_metadata_file_handle = mock.MagicMock(
            spec_set=self.metadata_files.get_metadata_file_handle,
            # The second and third time this method is called are to get the deltainfo/prestodelta
            # files
            side_effect=[StringIO(), file_handle, file_handle],
        )
        drpms = model_factory.drpm_models(3)
        for drpm in drpms:
            drpm.metadata['relativepath'] = ''

        # including drpms twice catches both possible prestodelta file names
        mock_package_list_generator.side_effect = iter([[], drpms, drpms])
        self.downloader.download = mock.MagicMock(spec_set=self.downloader.download)
        mock_create_downloader.return_value = self.downloader

        fake_container = mock.Mock()
        fake_container.refresh.return_value = {}
        mock_container.return_value = fake_container

        # call download, passing in only two of the 3 rpms as units we want
        self.reposync.download(self.metadata_files, set(),
                               set(m.as_named_tuple for m in drpms[:2]), self.url)

        # check download call twice since each drpm metadata file referenced 1 drpm
        self.assertEqual(self.downloader.download.call_count, 2)
        # Package list generator gets called 3 time, once for the rpms and twice for drpms
        self.assertEqual(mock_package_list_generator.call_count, 3)

        # verify that the download requests were correct
        requests = list(self.downloader.download.call_args[0][0])
        self.assertEqual(len(requests), 2)
        self.assertEqual(requests[0].url, os.path.join(self.url, drpms[0].filename))
        self.assertEqual(requests[0].destination,
                         os.path.join(self.reposync.tmp_dir, drpms[0].filename))
        self.assertTrue(requests[0].data is drpms[0])
        self.assertEqual(requests[1].url, os.path.join(self.url, drpms[1].filename))
        self.assertEqual(requests[1].destination,
                         os.path.join(self.reposync.tmp_dir, drpms[1].filename))
        self.assertTrue(requests[1].data is drpms[1])
        self.assertTrue(file_handle.closed)


@skip_broken
class TestQueryAuthToken(BaseSyncTest):
    def setUp(self):
        super(TestQueryAuthToken, self).setUp()
        self.qstring = '?letmein'
        self.config = PluginCallConfiguration({}, {importer_constants.KEY_FEED: self.url,
                                                   'query_auth_token': self.qstring[1:]})
        self.reposync = RepoSync(self.repo, self.conduit, self.config)
        self.reposync.tmp_dir = '/dev/null/tmp'

    @mock.patch('pulp_rpm.plugins.importers.yum.repomd.alternate.ContentContainer')
    @mock.patch('pulp_rpm.plugins.importers.yum.repomd.nectar_factory.create_downloader',
                autospec=True)
    @mock.patch.object(packages, 'package_list_generator', autospec=True)
    def test_query_auth_token_append(
            self, mock_package_list_generator, mock_create_downloader, mock_container):
        """
        test RPMs to download with auth token

        tests the main feed URL and individual package URLs have the auth token applied
        """
        file_handle = StringIO()
        self.metadata_files = metadata.MetadataFiles(self.url, '/foo/bar', DownloaderConfig(),
                                                     self.reposync._url_modify)
        self.assertEqual(self.metadata_files.repo_url, self.url + self.qstring)
        self.metadata_files.get_metadata_file_handle = mock.MagicMock(
            spec_set=self.metadata_files.get_metadata_file_handle,
            side_effect=[file_handle, None, None],  # None means it will skip DRPMs
        )

        package_names = []
        rpms = model_factory.rpm_models(3)
        for i, rpm in enumerate(rpms):
            package = 'package-{0}.rpm'.format(i)
            package_names.append(package)
            rpm.metadata['filename'] = rpm.metadata['relativepath'] = package

        mock_package_list_generator.return_value = rpms
        self.downloader.download = mock.MagicMock(spec_set=self.downloader.download)
        mock_create_downloader.return_value = self.downloader

        fake_container = mock.Mock()
        fake_container.refresh.return_value = {}
        mock_container.return_value = fake_container

        self.reposync.download(self.metadata_files, set(m.as_named_tuple for m in rpms), set(),
                               self.url)

        requests = list(fake_container.download.call_args[0][2])
        # the individual package urls
        for i, request in enumerate(requests):
            self.assertEqual(request.url, os.path.join(self.url, package_names[i]) + self.qstring)

    @mock.patch('pulp_rpm.plugins.importers.yum.repomd.metadata.MetadataFiles', autospec=True)
    def test_reposync_copies_url_modify(self, mock_metadata_files):
        # test that RepoSync properly passes its URL modifier to MetadataFiles
        self.assertTrue(mock_metadata_files.call_args is None)
        self.reposync.check_metadata('blah')

        # should only be one call
        self.assertEqual(mock_metadata_files.call_count, 1)
        self.assertTrue(mock_metadata_files.call_args[0][3] is self.reposync._url_modify)

    def test_reposync_skip_config(self):
        skip_config = self.reposync.call_config.get(constants.CONFIG_SKIP)
        self.assertTrue(skip_config is not None)
        for type_id in ids.QUERY_AUTH_TOKEN_UNSUPPORTED:
            self.assertTrue(type_id in skip_config)

    def test_units_skipped(self):
        # If query_auth_token is in the importer config, the skip config must exist...
        skip_config = self.reposync.call_config.get(constants.CONFIG_SKIP)
        self.assertTrue(skip_config is not None)

        # ...and all of the unsupported types must be configured to skip
        for unit_type in ids.QUERY_AUTH_TOKEN_UNSUPPORTED:
            self.assertTrue(unit_type in skip_config)


@skip_broken
class TestGetErrata(BaseSyncTest):
    @mock.patch.object(RepoSync, 'save_fileless_units', autospec=True)
    def test_no_metadata(self, mock_save):
        self.reposync.get_errata(self.metadata_files)

        self.assertEqual(mock_save.call_count, 0)

    @mock.patch.object(RepoSync, 'save_fileless_units', autospec=True)
    @mock.patch.object(metadata.MetadataFiles, 'get_metadata_file_handle',
                       autospec=True, return_value=StringIO())
    def test_closes_file(self, mock_get, mock_save):
        """
        make sure this closes its file handle
        """
        self.assertFalse(mock_get.return_value.closed)

        self.reposync.get_errata(self.metadata_files)

        self.assertTrue(mock_get.return_value.closed)

    @mock.patch.object(RepoSync, 'save_fileless_units', autospec=True,
                       side_effect=AttributeError)
    @mock.patch.object(metadata.MetadataFiles, 'get_metadata_file_handle',
                       autospec=True, return_value=StringIO())
    def test_closes_file_on_exception(self, mock_get, mock_save):
        """
        make sure this closes its file handle even if an exception is raised
        """
        self.assertFalse(mock_get.return_value.closed)

        self.assertRaises(AttributeError, self.reposync.get_errata, self.metadata_files)

        self.assertTrue(mock_get.return_value.closed)

    @mock.patch.object(updateinfo, 'process_package_element', autospec=True)
    @mock.patch.object(RepoSync, 'save_fileless_units', autospec=True)
    @mock.patch.object(metadata.MetadataFiles, 'get_metadata_file_handle',
                       autospec=True, return_value=StringIO())
    def test_with_metadata(self, mock_get, mock_save, mock_process):
        self.reposync.get_errata(self.metadata_files)

        mock_save.assert_called_once_with(self.reposync,
                                          mock_get.return_value,
                                          updateinfo.PACKAGE_TAG,
                                          updateinfo.process_package_element,
                                          additive_type=True)


@skip_broken
class TestGetCompsFileUnits(BaseSyncTest):
    @mock.patch.object(RepoSync, 'save_fileless_units', autospec=True)
    def test_no_metadata(self, mock_save):
        self.reposync.get_comps_file_units(self.metadata_files, mock.Mock(), "foo")

        self.assertEqual(mock_save.call_count, 0)

    @mock.patch.object(RepoSync, 'save_fileless_units', autospec=True)
    @mock.patch.object(metadata.MetadataFiles, 'get_group_file_handle',
                       autospec=True, return_value=StringIO())
    def test_closes_file(self, mock_get, mock_save):
        """
        make sure this closes its file handle
        """
        self.assertFalse(mock_get.return_value.closed)

        self.reposync.get_comps_file_units(self.metadata_files, mock.Mock(), "foo")

        self.assertTrue(mock_get.return_value.closed)

    @mock.patch.object(RepoSync, 'save_fileless_units', autospec=True,
                       side_effect=AttributeError)
    @mock.patch.object(metadata.MetadataFiles, 'get_group_file_handle',
                       autospec=True, return_value=StringIO())
    def test_closes_file_on_exception(self, mock_get, mock_save):
        """
        make sure this closes its file handle even if an exception is raised
        """
        self.assertFalse(mock_get.return_value.closed)

        self.assertRaises(AttributeError, self.reposync.get_comps_file_units,
                          self.metadata_files, mock.Mock(), "foo")

        self.assertTrue(mock_get.return_value.closed)

    @mock.patch.object(RepoSync, 'save_fileless_units', autospec=True)
    @mock.patch.object(metadata.MetadataFiles, 'get_group_file_handle',
                       autospec=True, return_value=StringIO())
    def test_with_metadata(self, mock_get, mock_save):
        mock_process_element = mock.Mock()
        self.reposync.get_comps_file_units(self.metadata_files, mock_process_element, "foo")

        self.assertEqual(mock_save.call_count, 1)
        self.assertEqual(mock_save.call_args[0][1], mock_get.return_value)
        self.assertEqual(mock_save.call_args[0][2], "foo")
        self.assertTrue(mock_save.call_args[0][3])

        # verify that the process func delegates properly with the correct repo id
        process_func = mock_save.call_args[0][3]
        fake_element = mock.MagicMock()
        process_func(fake_element)
        mock_process_element.assert_called_once_with(self.repo.id, fake_element)


@skip_broken
class TestSaveFilelessUnits(BaseSyncTest):
    @mock.patch('pulp_rpm.plugins.importers.yum.existing.check_repo', autospec=True)
    @mock.patch('pulp_rpm.plugins.importers.yum.repomd.packages.package_list_generator',
                autospec=True)
    def test_save_fileless_units(self, mock_generator, mock_check_repo):
        """
        test the "base" use case for save_fileless_units.

        Note that we are using errata as the unit here, but errata are typically
        saved with "additive_type" set to True.

        """
        errata = tuple(model_factory.errata_models(3))
        mock_generator.return_value = errata
        mock_check_repo.return_value = [g.as_named_tuple for g in errata]
        self.conduit.init_unit = mock.MagicMock(spec_set=self.conduit.init_unit)
        self.conduit.save_unit = mock.MagicMock(spec_set=self.conduit.save_unit)
        file_handle = StringIO()

        self.reposync.save_fileless_units(file_handle, updateinfo.PACKAGE_TAG,
                                          updateinfo.process_package_element)

        mock_generator.assert_any_call(file_handle, updateinfo.PACKAGE_TAG,
                                       updateinfo.process_package_element)
        self.assertEqual(mock_generator.call_count, 2)
        self.assertEqual(mock_check_repo.call_count, 1)
        self.assertEqual(list(mock_check_repo.call_args[0][0]), [g.as_named_tuple for g in errata])
        self.assertEqual(mock_check_repo.call_args[0][1], self.conduit.get_units)

        for model in errata:
            self.conduit.init_unit.assert_any_call(model.TYPE, model.unit_key, model.metadata, None)
        self.conduit.save_unit.assert_any_call(self.conduit.init_unit.return_value)
        self.assertEqual(self.conduit.save_unit.call_count, 3)

    def test_save_fileless_units_bad_args(self):
        """
        Ensure that an error is raised if save_fileless_units is called with
        mutually exclusive args
        """
        self.assertRaises(PulpCodedException, self.reposync.save_fileless_units,
                          None, None, None, mutable_type=True, additive_type=True)

    @mock.patch('pulp_rpm.plugins.importers.yum.repomd.packages.'
                'package_list_generator', autospec=True)
    @mock.patch('pulp.plugins.conduits.mixins.SearchUnitsMixin.'
                'find_unit_by_unit_key', autospec=True)
    @mock.patch('pulp_rpm.plugins.importers.yum.sync.RepoSync._concatenate_units', autospec=True)
    def test_save_erratas_none_existing(self, mock_concat, mock_find_unit, mock_generator):
        """
        test where no errata already exist, so all should be saved
        """
        errata = tuple(model_factory.errata_models(3))
        mock_generator.return_value = errata
        self.conduit.init_unit = mock.MagicMock(spec_set=self.conduit.init_unit)
        self.conduit.save_unit = mock.MagicMock(spec_set=self.conduit.save_unit)
        # all of these units are new, find_unit_by_unit_key will return None
        mock_find_unit.return_value = None
        file_handle = StringIO()

        # errata are saved with the "additive=True" flag
        self.reposync.save_fileless_units(file_handle, updateinfo.PACKAGE_TAG,
                                          updateinfo.process_package_element, additive_type=True)

        mock_generator.assert_any_call(file_handle, updateinfo.PACKAGE_TAG,
                                       updateinfo.process_package_element)
        self.assertEqual(mock_generator.call_count, 1)

        for model in errata:
            self.conduit.init_unit.assert_any_call(model.TYPE, model.unit_key, model.metadata, None)
        self.conduit.save_unit.assert_any_call(self.conduit.init_unit.return_value)
        self.assertEqual(self.conduit.save_unit.call_count, 3)

    @mock.patch('pulp_rpm.plugins.importers.yum.repomd.packages.'
                'package_list_generator', autospec=True)
    @mock.patch('pulp.plugins.conduits.mixins.SearchUnitsMixin.'
                'find_unit_by_unit_key', autospec=True)
    @mock.patch('pulp_rpm.plugins.importers.yum.sync.RepoSync._concatenate_units', autospec=True)
    def test_save_erratas_some_existing(self, mock_concat, mock_find_unit, mock_generator):
        """
        test where some errata already exist. When "additive_type" is set, we
        will always init and save a unit since it may have been modified.
        """
        errata = tuple(model_factory.errata_models(3))
        mock_generator.return_value = errata
        self.conduit.init_unit = mock.MagicMock(spec_set=self.conduit.init_unit)
        self.conduit.save_unit = mock.MagicMock(spec_set=self.conduit.save_unit)
        # all of these units are new, find_unit_by_unit_key will return None
        mock_find_unit.return_value = None
        file_handle = StringIO()

        find_unit_retvals = [mock.Mock(), None, mock.Mock()]

        def _find_unit_return(*args):
            return find_unit_retvals.pop()

        mock_find_unit.side_effect = _find_unit_return

        concat_unit_retvals = ["fake-unit-b", "fake-unit-a"]

        def _concat_unit_return(*args):
            return concat_unit_retvals.pop()

        mock_concat.side_effect = _concat_unit_return

        # errata are saved with the "additive=True" flag
        self.reposync.save_fileless_units(file_handle, updateinfo.PACKAGE_TAG,
                                          updateinfo.process_package_element, additive_type=True)

        mock_generator.assert_any_call(file_handle, updateinfo.PACKAGE_TAG,
                                       updateinfo.process_package_element)
        # the generator is called only once since we are not rewinding the file
        # handle or checking the repo for existing elements.
        self.assertEqual(mock_generator.call_count, 1)

        for model in errata:
            self.conduit.init_unit.assert_any_call(model.TYPE, model.unit_key, model.metadata, None)

        self.conduit.save_unit.assert_any_call("fake-unit-a")
        self.conduit.save_unit.assert_any_call("fake-unit-b")
        self.conduit.save_unit.assert_any_call(self.conduit.init_unit.return_value)
        self.assertEqual(self.conduit.save_unit.call_count, 3)

    @mock.patch('pulp_rpm.plugins.importers.yum.repomd.packages.'
                'package_list_generator', autospec=True)
    @mock.patch('pulp_rpm.plugins.importers.yum.sync.RepoSync._concatenate_units', autospec=True)
    @mock.patch('pulp.plugins.conduits.mixins.SearchUnitsMixin.'
                'find_unit_by_unit_key', autospec=True)
    def test_save_erratas_update_pkglist(self, mock_find_unit, mock_concat, mock_generator):
        """
        test that we call _concatenate_units when we find an existing errata
        """
        errata = tuple(model_factory.errata_models(3))
        mock_generator.return_value = errata
        self.conduit.init_unit = mock.MagicMock(spec_set=self.conduit.init_unit)
        self.conduit.save_unit = mock.MagicMock(spec_set=self.conduit.save_unit)
        mock_find_unit.return_value = "fake unit"
        file_handle = StringIO()

        self.reposync.save_fileless_units(file_handle, updateinfo.PACKAGE_TAG,
                                          updateinfo.process_package_element, additive_type=True)

        self.assertEqual(mock_concat.call_count, 3)

    @mock.patch('pulp_rpm.plugins.importers.yum.existing.check_repo', autospec=True)
    @mock.patch('pulp_rpm.plugins.importers.yum.repomd.packages.package_list_generator',
                autospec=True)
    def test_save_groups_some_existing(self, mock_generator, mock_check_repo):
        """
        test where some groups already exist, and make sure all of them are
        saved regardless
        """
        groups = tuple(model_factory.group_models(3))
        mock_generator.return_value = groups
        mock_check_repo.return_value = [g.as_named_tuple for g in groups[:2]]
        self.conduit.init_unit = mock.MagicMock(spec_set=self.conduit.init_unit)
        self.conduit.save_unit = mock.MagicMock(spec_set=self.conduit.save_unit)
        file_handle = StringIO()

        self.reposync.save_fileless_units(file_handle, group.GROUP_TAG,
                                          group.process_group_element, mutable_type=True)

        mock_generator.assert_any_call(file_handle, group.GROUP_TAG, group.process_group_element)
        # skip the check for existing units since groups are mutable
        self.assertEqual(mock_generator.call_count, 1)
        self.assertEqual(mock_check_repo.call_count, 0)

        for model in groups:
            self.conduit.init_unit.assert_any_call(model.TYPE, model.unit_key, model.metadata, None)
        self.conduit.save_unit.assert_any_call(self.conduit.init_unit.return_value)
        self.assertEqual(self.conduit.save_unit.call_count, 3)

    @mock.patch('pulp_rpm.plugins.importers.yum.existing.check_repo', autospec=True)
    @mock.patch('pulp_rpm.plugins.importers.yum.repomd.packages.'
                'package_list_generator', autospec=True)
    @mock.patch('pulp.plugins.conduits.mixins.SearchUnitsMixin.'
                'find_unit_by_unit_key', autospec=True)
    @mock.patch('pulp_rpm.plugins.importers.yum.sync.RepoSync._concatenate_units', autospec=True)
    def test_save_erratas_all_existing(self, mock_concat, mock_find_unit, mock_generator,
                                       mock_check_repo):
        """
        test where all errata already exist
        """
        errata = tuple(model_factory.errata_models(3))
        mock_generator.return_value = errata
        mock_check_repo.return_value = []
        self.conduit.init_unit = mock.MagicMock(spec_set=self.conduit.init_unit)
        self.conduit.save_unit = mock.MagicMock(spec_set=self.conduit.save_unit)
        file_handle = StringIO()

        self.reposync.save_fileless_units(file_handle, updateinfo.PACKAGE_TAG,
                                          updateinfo.process_package_element, additive_type=True)

        mock_generator.assert_any_call(file_handle, updateinfo.PACKAGE_TAG,
                                       updateinfo.process_package_element)
        self.assertEqual(mock_generator.call_count, 1)

        self.assertEqual(self.conduit.save_unit.call_count, 3)

    def test_concatenate_units_wrong_type_id(self):
        """
        Ensure that we get an exception if we try to concatenate units of different types!
        """
        mock_erratum_model = models.Errata('RHBA-1234', metadata={})
        mock_existing_unit = Unit(ids.TYPE_ID_ERRATA, mock_erratum_model.unit_key,
                                  mock_erratum_model.metadata, "/fake/path")

        mock_dist_model = models.Distribution('fake family', 'server', '3.11',
                                              'baroque', metadata={})
        mock_new_unit = Unit(ids.TYPE_ID_DISTRO, mock_dist_model.unit_key,
                             mock_dist_model.metadata, "/fake/path")

        self.assertRaises(PulpCodedException, self.reposync._concatenate_units,
                          mock_existing_unit, mock_new_unit)

    def test_concatenate_units_wrong_unit_keys(self):
        """
        Ensure that we get an exception if we try to concatenate units with different unit_keys.
        """
        mock_existing_erratum_model = models.Errata('RHBA-1234', metadata={})
        mock_existing_unit = Unit(ids.TYPE_ID_ERRATA, mock_existing_erratum_model.unit_key,
                                  mock_existing_erratum_model.metadata, "/fake/path")

        mock_new_erratum_model = models.Errata('RHBA-5678', metadata={})
        mock_new_unit = Unit(ids.TYPE_ID_ERRATA, mock_new_erratum_model.unit_key,
                             mock_new_erratum_model.metadata, "/fake/path")

        self.assertRaises(PulpCodedException, self.reposync._concatenate_units,
                          mock_existing_unit, mock_new_unit)

    def test_concatenate_units_unsupported_type(self):
        """
        Ensure that we get an exception if we try to concatenate unsupported units
        """
        mock_existing_dist_model = models.Distribution('fake family', 'server', '3.11',
                                                       'baroque', metadata={})
        mock_existing_dist_unit = Unit(ids.TYPE_ID_DISTRO, mock_existing_dist_model.unit_key,
                                       mock_existing_dist_model.metadata, "/fake/path")
        mock_new_dist_model = models.Distribution('fake family', 'server', '3.11',
                                                  'baroque', metadata={})
        mock_new_dist_unit = Unit(ids.TYPE_ID_DISTRO, mock_new_dist_model.unit_key,
                                  mock_new_dist_model.metadata, "/fake/path")

        self.assertRaises(PulpCodedException, self.reposync._concatenate_units,
                          mock_existing_dist_unit, mock_new_dist_unit)

    def test_concatenate_units_errata(self):
        """
        Ensure that concatenation works
        """
        mock_existing_erratum_pkglist = [{'packages': [{"name": "some_package v1"},
                                                       {"name": "another_package v1"}],
                                          'name': 'v1 packages'}]
        mock_existing_erratum_model = models.Errata(
            'RHBA-1234', metadata={'pkglist': mock_existing_erratum_pkglist})
        mock_existing_unit = Unit(ids.TYPE_ID_ERRATA, mock_existing_erratum_model.unit_key,
                                  mock_existing_erratum_model.metadata, "/fake/path")

        mock_new_erratum_pkglist = [{'packages': [{"name": "some_package v2"},
                                                  {"name": "another_package v2"}],
                                     'name': 'v2 packages'}]
        mock_new_erratum_model = models.Errata('RHBA-1234',
                                               metadata={'pkglist': mock_new_erratum_pkglist})
        mock_new_unit = Unit(ids.TYPE_ID_ERRATA, mock_new_erratum_model.unit_key,
                             mock_new_erratum_model.metadata, "/fake/path")

        concat_unit = self.reposync._concatenate_units(mock_existing_unit, mock_new_unit)

        self.assertEquals(concat_unit.metadata, {'pkglist':
                                                 [{'packages': [{'name': 'some_package v1'},
                                                                {'name': 'another_package v1'}],
                                                   'name': 'v1 packages'},
                                                  {'packages': [{'name': 'some_package v2'},
                                                                {'name': 'another_package v2'}],
                                                   'name': 'v2 packages'}],
                                                 'pulp_user_metadata': {}})

    def test_concatenate_units_errata_same_errata(self):
        """
        Ensure that we do not alter existing package lists when there is no new info
        """
        mock_existing_erratum_pkglist = [{'packages': [{"name": "some_package v1"},
                                                       {"name": "another_package v1"}],
                                          'name': 'v1 packages'}]
        mock_existing_erratum_model = models.Errata('RHBA-1234',
                                                    metadata={'pkglist':
                                                              mock_existing_erratum_pkglist})
        mock_existing_unit = Unit(ids.TYPE_ID_ERRATA, mock_existing_erratum_model.unit_key,
                                  mock_existing_erratum_model.metadata, "/fake/path")

        # new erratum has the same package list and same ID
        mock_new_erratum_pkglist = [{'packages': [{"name": "some_package v1"},
                                                  {"name": "another_package v1"}],
                                     'name': 'v1 packages'}]

        mock_new_erratum_model = models.Errata('RHBA-1234', metadata={'pkglist':
                                                                      mock_new_erratum_pkglist})
        mock_new_unit = Unit(ids.TYPE_ID_ERRATA, mock_new_erratum_model.unit_key,
                             mock_new_erratum_model.metadata, "/fake/path")

        concat_unit = self.reposync._concatenate_units(mock_existing_unit, mock_new_unit)

        self.assertEquals(concat_unit.metadata,
                          {'pkglist': [{'packages': [{'name': 'some_package v1'},
                                                     {'name': 'another_package v1'}],
                                        'name': 'v1 packages'}],
                           'pulp_user_metadata': {}})

    def test_concatenate_units_errata_avoid_double_concat(self):
        """
        Ensure that we do not append a package list to an errata a second time
        """
        mock_existing_erratum_pkglist = [{'packages': [{'name': 'some_package v1'},
                                                       {'name': 'another_package v1'}],
                                          'name': 'v1 packages'},
                                         {'packages': [{'name': 'some_package v2'},
                                                       {'name': 'another_package v2'}],
                                          'name': 'v2 packages'}]

        mock_existing_erratum_model = models.Errata('RHBA-1234',
                                                    metadata={'pkglist':
                                                              mock_existing_erratum_pkglist})
        mock_existing_unit = Unit(ids.TYPE_ID_ERRATA, mock_existing_erratum_model.unit_key,
                                  mock_existing_erratum_model.metadata, "/fake/path")

        # new erratum has a subset of what we already know
        mock_new_erratum_pkglist = [{'packages': [{"name": "some_package v1"},
                                                  {"name": "another_package v1"}],
                                     'name': 'v1 packages'}]

        mock_new_erratum_model = models.Errata('RHBA-1234',
                                               metadata={'pkglist': mock_new_erratum_pkglist})
        mock_new_unit = Unit(ids.TYPE_ID_ERRATA, mock_new_erratum_model.unit_key,
                             mock_new_erratum_model.metadata, "/fake/path")

        concat_unit = self.reposync._concatenate_units(mock_existing_unit, mock_new_unit)

        self.assertEquals(concat_unit.metadata,
                          {'pkglist': [{'packages': [{'name': 'some_package v1'},
                                                     {'name': 'another_package v1'}],
                                        'name': 'v1 packages'},
                                       {'packages': [{'name': 'some_package v2'},
                                                     {'name': 'another_package v2'}],
                                        'name': 'v2 packages'}],
                           'pulp_user_metadata': {}})


@skip_broken
class TestIdentifyWantedVersions(BaseSyncTest):
    def test_keep_all(self):
        self.config.override_config[importer_constants.KEY_UNITS_RETAIN_OLD_COUNT] = None
        units = model_factory.rpm_models(3)
        for unit in units:
            unit.metadata['size'] = 1024

        result = sorted(self.reposync._identify_wanted_versions(units).keys())

        self.assertEqual([u.as_named_tuple for u in units], result)

    def test_keep_one(self):
        self.config.override_config[importer_constants.KEY_UNITS_RETAIN_OLD_COUNT] = 0
        units = model_factory.rpm_models(3, True)
        units.extend(model_factory.rpm_models(2))
        for unit in units:
            unit.metadata['size'] = 1024

        # the generator can yield results out of their original order, which is ok
        result = self.reposync._identify_wanted_versions(units)

        self.assertFalse(units[0].as_named_tuple in result)
        self.assertFalse(units[1].as_named_tuple in result)
        self.assertTrue(units[2].as_named_tuple in result)
        self.assertTrue(units[3].as_named_tuple in result)
        self.assertTrue(units[4].as_named_tuple in result)
        for size in result.values():
            self.assertEqual(size, 1024)

    def test_keep_two(self):
        self.config.override_config[importer_constants.KEY_UNITS_RETAIN_OLD_COUNT] = 1
        units = model_factory.rpm_models(3, True)
        units.extend(model_factory.rpm_models(2))
        for unit in units:
            unit.metadata['size'] = 1024

        # the generator can yield results out of their original order, which is ok
        result = self.reposync._identify_wanted_versions(units)

        self.assertFalse(units[0].as_named_tuple in result)
        self.assertTrue(units[1].as_named_tuple in result)
        self.assertTrue(units[2].as_named_tuple in result)
        self.assertTrue(units[3].as_named_tuple in result)
        self.assertTrue(units[4].as_named_tuple in result)
        for size in result.values():
            self.assertEqual(size, 1024)


@skip_broken
class TestFilteredUnitGenerator(BaseSyncTest):
    def test_without_to_download(self):
        units = model_factory.rpm_models(3)

        result = list(self.reposync._filtered_unit_generator(units))

        self.assertEqual(units, result)

    def test_with_to_download(self):
        units = model_factory.rpm_models(3)
        # specify which we want
        to_download = set([unit.as_named_tuple for unit in units[:2]])

        result = list(self.reposync._filtered_unit_generator(units, to_download))

        # make sure we only got the ones we want
        self.assertEqual(result, units[:2])


@skip_broken
class TestAlreadyDownloadedUnits(BaseSyncTest):
    @mock.patch('pulp.plugins.conduits.repo_sync.RepoSyncConduit.search_all_units', autospec=True)
    @mock.patch('pulp.plugins.conduits.repo_sync.RepoSyncConduit.save_unit', autospec=True)
    @mock.patch('os.path.isfile', autospec=True)
    def test_rpms_check_all_and_associate_positive(self, mock_isfile, mock_save,
                                                   mock_search_all_units):
        units = model_factory.rpm_models(3)
        mock_search_all_units.return_value = units
        mock_isfile.return_value = True
        input_units = set([unit.as_named_tuple for unit in units])
        for unit in units:
            unit.metadata['filename'] = 'test-filename'
            unit.storage_path = "existing_storage_path"
        result = check_all_and_associate(input_units, self.conduit)
        self.assertEqual(len(list(result)), 0)
        # verify we are saving the storage path
        for c in mock_save.mock_calls:
            (conduit, unit) = c[1]
            self.assertEquals(unit.storage_path, "existing_storage_path")

    @mock.patch('pulp.plugins.conduits.repo_sync.RepoSyncConduit.search_all_units', autospec=True)
    @mock.patch('pulp.plugins.conduits.repo_sync.RepoSyncConduit.save_unit', autospec=True)
    @mock.patch('os.path.isfile', autospec=True)
    def test_rpms_check_all_and_associate_negative(self, mock_isfile, mock_save,
                                                   mock_search_all_units):
        mock_search_all_units.return_value = []
        mock_isfile.return_value = True
        units = model_factory.rpm_models(3)
        input_units = set([unit.as_named_tuple for unit in units])
        result = check_all_and_associate(input_units, self.conduit)
        self.assertEqual(len(list(result)), 3)

    @mock.patch('pulp.plugins.conduits.repo_sync.RepoSyncConduit.search_all_units', autospec=True)
    @mock.patch('pulp.plugins.conduits.repo_sync.RepoSyncConduit.save_unit', autospec=True)
    @mock.patch('os.path.isfile', autospec=True)
    def test_srpms_check_all_and_associate_positive(self, mock_isfile, mock_save,
                                                    mock_search_all_units):
        units = model_factory.srpm_models(3)
        mock_search_all_units.return_value = units
        mock_isfile.return_value = True
        input_units = set([unit.as_named_tuple for unit in units])
        for unit in units:
            unit.metadata['filename'] = 'test-filename'
            unit.storage_path = "existing_storage_path"
        result = check_all_and_associate(input_units, self.conduit)
        self.assertEqual(len(list(result)), 0)

    @mock.patch('pulp.plugins.conduits.repo_sync.RepoSyncConduit.search_all_units', autospec=True)
    @mock.patch('pulp.plugins.conduits.repo_sync.RepoSyncConduit.save_unit', autospec=True)
    @mock.patch('os.path.isfile', autospec=True)
    def test_srpms_check_all_and_associate_negative(self, mock_isfile, mock_save,
                                                    mock_search_all_units):
        mock_search_all_units.return_value = []
        mock_isfile.return_value = True
        units = model_factory.srpm_models(3)
        input_units = set([unit.as_named_tuple for unit in units])
        result = check_all_and_associate(input_units, self.conduit)
        self.assertEqual(len(list(result)), 3)

    @mock.patch('pulp.plugins.conduits.repo_sync.RepoSyncConduit.search_all_units', autospec=True)
    @mock.patch('pulp.plugins.conduits.repo_sync.RepoSyncConduit.save_unit', autospec=True)
    @mock.patch('os.path.isfile', autospec=True)
    def test_drpms_check_all_and_associate_positive(self, mock_isfile, mock_save,
                                                    mock_search_all_units):
        units = model_factory.drpm_models(3)
        mock_search_all_units.return_value = units
        mock_isfile.return_value = True
        input_units = set([unit.as_named_tuple for unit in units])
        for unit in units:
            unit.metadata['filename'] = 'test-filename'
            unit.storage_path = "existing_storage_path"
        result = check_all_and_associate(input_units, self.conduit)
        self.assertEqual(len(list(result)), 0)

    @mock.patch('pulp.plugins.conduits.repo_sync.RepoSyncConduit.search_all_units', autospec=True)
    @mock.patch('pulp.plugins.conduits.repo_sync.RepoSyncConduit.save_unit', autospec=True)
    @mock.patch('os.path.isfile', autospec=True)
    def test_drpms_check_all_and_associate_negative(self, mock_isfile, mock_save,
                                                    mock_search_all_units):
        mock_search_all_units.return_value = []
        mock_isfile.return_value = True
        units = model_factory.drpm_models(3)
        input_units = set([unit.as_named_tuple for unit in units])
        result = check_all_and_associate(input_units, self.conduit)
        self.assertEqual(len(list(result)), 3)


@skip_broken
class TestTreeinfoAlterations(BaseSyncTest):
    TREEINFO_NO_REPOMD = """
[general]
name = Some-treeinfo
family = mockdata

[stage2]
mainimage = LiveOS/squashfs.img

[images-x86_64]
kernel = images/pxeboot/vmlinuz
initrd = images/pxeboot/initrd.img

[checksums]
images/efiboot.img = sha256:12345
"""
    TREEINFO_WITH_REPOMD = """
[general]
name = Some-treeinfo
family = mockdata

[stage2]
mainimage = LiveOS/squashfs.img

[images-x86_64]
kernel = images/pxeboot/vmlinuz
initrd = images/pxeboot/initrd.img

[checksums]
images/efiboot.img = sha256:12345
repodata/repomd.xml = sha256:9876
"""

    @mock.patch('__builtin__.open', autospec=True)
    def test_treeinfo_unaltered(self, mock_open):
        mock_file = mock.MagicMock(spec=file)
        mock_file.readlines.return_value = StringIO(self.TREEINFO_NO_REPOMD).readlines()
        mock_context = mock.MagicMock()
        mock_context.__enter__.return_value = mock_file
        mock_open.return_value = mock_context
        treeinfo.strip_treeinfo_repomd("/mock/treeinfo/path")

        mock_file.writelines.assert_called_once_with(['\n', '[general]\n', 'name = Some-treeinfo\n',
                                                      'family = mockdata\n', '\n', '[stage2]\n',
                                                      'mainimage = LiveOS/squashfs.img\n', '\n',
                                                      '[images-x86_64]\n',
                                                      'kernel = images/pxeboot/vmlinuz\n',
                                                      'initrd = images/pxeboot/initrd.img\n',
                                                      '\n', '[checksums]\n',
                                                      'images/efiboot.img = sha256:12345\n'])

    @mock.patch('__builtin__.open', autospec=True)
    def test_treeinfo_altered(self, mock_open):
        mock_file = mock.MagicMock(spec=file)
        mock_file.readlines.return_value = StringIO(self.TREEINFO_WITH_REPOMD).readlines()
        mock_context = mock.MagicMock()
        mock_context.__enter__.return_value = mock_file
        mock_open.return_value = mock_context
        treeinfo.strip_treeinfo_repomd("/mock/treeinfo/path")

        mock_file.writelines.assert_called_once_with(['\n', '[general]\n', 'name = Some-treeinfo\n',
                                                      'family = mockdata\n', '\n', '[stage2]\n',
                                                      'mainimage = LiveOS/squashfs.img\n', '\n',
                                                      '[images-x86_64]\n',
                                                      'kernel = images/pxeboot/vmlinuz\n',
                                                      'initrd = images/pxeboot/initrd.img\n',
                                                      '\n', '[checksums]\n',
                                                      'images/efiboot.img = sha256:12345\n'])


# these tests are specifically to test bz #1150714
@skip_broken
@mock.patch('os.chmod', autospec=True)
@mock.patch('pulp_rpm.plugins.importers.yum.parse.treeinfo.pulp_copytree', autospec=True)
@mock.patch('pulp_rpm.plugins.importers.yum.parse.treeinfo.get_treefile', autospec=True)
@mock.patch('pulp_rpm.plugins.importers.yum.parse.treeinfo.parse_treefile', autospec=True)
@mock.patch('pulp_rpm.plugins.importers.yum.report.DistributionReport', autospec=True)
@mock.patch('shutil.rmtree', autospec=True)
@mock.patch('tempfile.mkdtemp', autospec=True)
@mock.patch('pulp_rpm.plugins.importers.yum.repomd.nectar_factory.create_downloader', autospec=True)
class TestTreeinfoSync(BaseSyncTest):
    def setUp(self, *mocks):
        super(TestTreeinfoSync, self).setUp()
        self.conduit.remove_unit = mock.MagicMock(spec_set=self.conduit.remove_unit)
        self.conduit.init_unit = mock.MagicMock(spec_set=self.conduit.init_unit)
        self.conduit.save_unit = mock.MagicMock(spec_set=self.conduit.save_unit)

    # This is the case when we are syncing for the first time, or a treeinfo
    # appeared for the first time
    def test_treeinfo_sync_no_unit_removal(self, mock_nectar, mock_tempfile, mock_rmtree,
                                           mock_report, mock_parse_treefile, mock_get_treefile,
                                           mock_move, mock_chmod):
        mock_model = models.Distribution('fake family', 'server', '3.11', 'baroque', metadata={})
        mock_parse_treefile.return_value = (mock_model, ["fake file 1"])
        mock_get_treefile.return_value = "/a/fake/path/to/the/treefile"
        treeinfo.sync(self.conduit, "http://some/url", "/some/tempdir", "fake-nectar-conf",
                      mock_report, lambda x: x)
        self.assertEqual(self.conduit.remove_unit.call_count, 0)

    # The "usual" case of one existing distribution unit on the repo. Ensure
    # that we didn't try to remove anything.
    def test_treeinfo_sync_one_unit_removal(self, mock_nectar, mock_tempfile, mock_rmtree,
                                            mock_report, mock_parse_treefile, mock_get_treefile,
                                            mock_move, mock_chmod):
        # return one unit that is the same as what we saved. No removal should occur
        mock_model = models.Distribution('fake family', 'server', '3.11', 'baroque', metadata={})
        mock_unit = Unit(ids.TYPE_ID_DISTRO, mock_model.unit_key, mock_model.metadata, "/fake/path")
        self.conduit.get_units = mock.MagicMock(spec_set=self.conduit.get_units)
        self.conduit.get_units.return_value = [mock_unit]
        self.conduit.init_unit = mock.MagicMock(spec_set=self.conduit.init_unit)
        self.conduit.init_unit.return_value = mock_unit
        mock_parse_treefile.return_value = (mock_model, ["fake file 1"])
        mock_get_treefile.return_value = "/a/fake/path/to/the/treefile"
        treeinfo.sync(self.conduit, "http://some/url", "/some/tempdir", "fake-nectar-conf",
                      mock_report, lambda x: x)
        self.assertEqual(self.conduit.remove_unit.call_count, 0)

    # The "usual" case of one existing distribution unit on the repo. Ensure
    # that we didn't try to remove anything.
    def test_treeinfo_sync_unchanged(self, mock_nectar, mock_tempfile, mock_rmtree,
                                     mock_report, mock_parse_treefile, mock_get_treefile,
                                     mock_move, mock_chmod):
        # return one unit that is the same as what we saved. No removal should occur
        metadata = {treeinfo.KEY_TIMESTAMP: 1354213090.94}
        mock_model = models.Distribution('fake family', 'server', '3.11', 'baroque',
                                         metadata=metadata.copy())
        mock_unit = Unit(ids.TYPE_ID_DISTRO, mock_model.unit_key, metadata.copy(),
                         "/fake/path")
        self.conduit.get_units = mock.MagicMock(spec_set=self.conduit.get_units)
        self.conduit.get_units.return_value = [mock_unit]
        self.conduit.init_unit = mock.MagicMock(spec_set=self.conduit.init_unit)
        self.conduit.init_unit.return_value = mock_unit
        mock_parse_treefile.return_value = (mock_model, ["fake file 1"])
        mock_get_treefile.return_value = "/a/fake/path/to/the/treefile"
        treeinfo.sync(self.conduit, "http://some/url", "/some/tempdir", "fake-nectar-conf",
                      mock_report, lambda x: x)
        self.assertEqual(self.conduit.remove_unit.call_count, 0)
        # make sure the workflow did not proceed by making sure this call didn't happen
        self.assertEqual(mock_report.set_initial_values.call_count, 0)

    # This is the case that occurs when symlinks like "6Server" are updated for
    # a new release. Pulp will have created a new distribution unit and we need
    # to remove any old units
    def test_treeinfo_sync_two_unit_removal(self, mock_nectar, mock_tempfile, mock_rmtree,
                                            mock_report, mock_parse_treefile, mock_get_treefile,
                                            mock_move, mock_chmod):
        # return one unit that is the same as what we saved. No removal should occur
        mock_model = models.Distribution('fake family', 'server', '3.11', 'baroque', metadata={})
        mock_model_old = models.Distribution('fake family', 'server', '3.10', 'baroque',
                                             metadata={})
        mock_unit = Unit(ids.TYPE_ID_DISTRO, mock_model.unit_key, mock_model.metadata, "/fake/path")
        mock_unit_old = Unit(ids.TYPE_ID_DISTRO, mock_model_old.unit_key, mock_model_old.metadata,
                             "/fake/path")
        self.conduit.get_units = mock.MagicMock(spec_set=self.conduit.get_units)
        self.conduit.get_units.return_value = [mock_unit, mock_unit_old]
        self.conduit.init_unit = mock.MagicMock(spec_set=self.conduit.init_unit)
        self.conduit.init_unit.return_value = mock_unit
        mock_parse_treefile.return_value = (mock_model, ["fake file 1"])
        mock_get_treefile.return_value = "/a/fake/path/to/the/treefile"
        treeinfo.sync(self.conduit, "http://some/url", "/some/tempdir", "fake-nectar-conf",
                      mock_report, lambda x: x)
        self.conduit.remove_unit.assert_called_once_with(mock_unit_old)<|MERGE_RESOLUTION|>--- conflicted
+++ resolved
@@ -81,12 +81,7 @@
         self.metadata_files.add_repodata.assert_called_once_with(unit)
 
     @mock.patch('pulp_rpm.plugins.importers.yum.sync.rpm_parse')
-<<<<<<< HEAD
-    @mock.patch('pulp.server.controllers.repository.associate_single_unit')
-    def test_rpm_signature_check_pass(self, mock_assoc, mock_rpm_parse):
-=======
     def test_rpm_signature_filter_pass(self, mock_rpm_parse):
->>>>>>> 97de936d
         unit = models.RPM(name='foo', epoch=0, version='1.1.1', release='0', arch='x86_64',
                           checksumtype='sha256', checksum='abc123')
         self.metadata_files.add_repodata = mock.MagicMock()
@@ -98,19 +93,10 @@
         self.reposync.add_rpm_unit(self.metadata_files, unit)
 
         self.metadata_files.add_repodata.assert_called_once_with(unit)
-<<<<<<< HEAD
         mock_rpm_parse.verify_signature.assert_called_once_with(unit, self.config)
-        mock_assoc.assert_called_once_with(self.conduit.repo, unit)
-
-    @mock.patch('pulp_rpm.plugins.importers.yum.sync.rpm_parse')
-    @mock.patch('pulp.server.controllers.repository.associate_single_unit')
-    def test_rpm_signature_check_failed(self, mock_assoc, mock_rpm_parse):
-=======
-        mock_rpm_parse.filter_signature.assert_called_once_with(unit, self.config)
 
     @mock.patch('pulp_rpm.plugins.importers.yum.sync.rpm_parse')
     def test_rpm_signature_filter_failed(self, mock_rpm_parse):
->>>>>>> 97de936d
         unit = models.RPM(name='foo', epoch=0, version='1.1.1', release='0', arch='x86_64',
                           checksumtype='sha256', checksum='abc123')
         self.metadata_files.add_repodata = mock.MagicMock()
@@ -123,19 +109,10 @@
         self.reposync.add_rpm_unit(self.metadata_files, unit)
 
         self.metadata_files.add_repodata.assert_called_once_with(unit)
-<<<<<<< HEAD
         mock_rpm_parse.verify_signature.assert_called_once_with(unit, self.config)
-        self.assertFalse(mock_assoc.called)
-
-    @mock.patch('pulp_rpm.plugins.importers.yum.sync.rpm_parse')
-    @mock.patch('pulp.server.controllers.repository.associate_single_unit')
-    def test_rpm_signature_check_disabled(self, mock_assoc, mock_rpm_parse):
-=======
-        mock_rpm_parse.filter_signature.assert_called_once_with(unit, self.config)
 
     @mock.patch('pulp_rpm.plugins.importers.yum.sync.rpm_parse')
     def test_rpm_signature_filter_disabled(self, mock_rpm_parse):
->>>>>>> 97de936d
         unit = models.RPM(name='foo', epoch=0, version='1.1.1', release='0', arch='x86_64',
                           checksumtype='sha256', checksum='abc123')
         self.metadata_files.add_repodata = mock.MagicMock()
@@ -147,12 +124,7 @@
         self.reposync.add_rpm_unit(self.metadata_files, unit)
 
         self.metadata_files.add_repodata.assert_called_once_with(unit)
-<<<<<<< HEAD
-        self.assertFalse(mock_rpm_parse.verify_signature.called)
-        mock_assoc.assert_called_once_with(self.conduit.repo, unit)
-=======
         self.assertFalse(mock_rpm_parse.filter_signature.called)
->>>>>>> 97de936d
 
 
 @skip_broken
