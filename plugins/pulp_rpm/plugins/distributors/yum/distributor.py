--- conflicted
+++ resolved
@@ -33,16 +33,12 @@
 
 DISTRIBUTOR_DISPLAY_NAME = 'Yum Distributor'
 
-<<<<<<< HEAD
-=======
 # This needs to be a config option in the distributor's .conf file that is merged
 # with a root directory specified in the configuration for the pulp server.  However,
 # for now the pulp server does not have this ability so we are going to stick with
 # a hard coded constant.
 RELATIVE_URL = '/pulp/repos'
 
-# -- entry point ---------------------------------------------------------------
->>>>>>> 8ace6b7d
 
 
 def entry_point():
@@ -177,9 +173,6 @@
         :return: dictionary of relevant data
         :rtype:  dict
         """
-<<<<<<< HEAD
-        return {}
-=======
         payload = {}
         payload['repo_name'] = repo.display_name
         payload['server_name'] = pulp_server_config.get('server', 'server_name')
@@ -216,5 +209,4 @@
                 payload['global_auth_key'] = open(global_auth_key).read()
                 payload['global_auth_ca'] = open(global_auth_ca).read()
 
-        return payload
->>>>>>> 8ace6b7d
+        return payload