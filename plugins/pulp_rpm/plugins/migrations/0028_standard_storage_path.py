--- conflicted
+++ resolved
@@ -15,15 +15,9 @@
     migration.add(rpm_plan())
     migration.add(srpm_plan())
     migration.add(drpm_plan())
-<<<<<<< HEAD
-    migration.add(distribution_plan())
-    migration.add(yum_metadata_plan())
-    migration.add(iso_plan())
-=======
     migration.add(YumMetadataFile())
     migration.add(Distribution())
     migration.add(ISO())
->>>>>>> 017832d6
     migration()
 
 
@@ -89,55 +83,6 @@
     return Plan(collection, key_fields)
 
 
-<<<<<<< HEAD
-def distribution_plan():
-    """
-    Factory to create an Distribution migration plan.
-
-    :return: A configured plan.
-    :rtype: Plan
-    """
-    key_fields = (
-        'distribution_id',
-        'family',
-        'variant',
-        'version',
-        'arch'
-    )
-    collection = connection.get_collection('units_distribution')
-    return Plan(collection, key_fields, join_leaf=False)
-
-
-def yum_metadata_plan():
-    """
-    Factory to create an YUM metadata migration plan.
-
-    :return: A configured plan.
-    :rtype: Plan
-    """
-    key_fields = (
-        'data_type',
-        'repo_id'
-    )
-    collection = connection.get_collection('units_yum_repo_metadata_file')
-    return Plan(collection, key_fields)
-
-
-def iso_plan():
-    """
-    Factory to create an ISO migration plan.
-
-    :return: A configured plan.
-    :rtype: Plan
-    """
-    key_fields = (
-        'name',
-        'checksum',
-        'size'
-    )
-    collection = connection.get_collection('units_iso')
-    return Plan(collection, key_fields)
-=======
 class Distribution(Plan):
     """
     The migration plan for Distribution units.
@@ -245,5 +190,4 @@
             },
             update={
                 '$set': {'_storage_path': new_path}
-            })
->>>>>>> 017832d6
+            })