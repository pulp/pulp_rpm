--- conflicted
+++ resolved
@@ -13,13 +13,8 @@
 # ---- Pulp (rpm) --------------------------------------------------------------
 
 Name: pulp-rpm
-<<<<<<< HEAD
 Version: 2.8.2
 Release: 0.1.beta%{?dist}
-=======
-Version: 2.8.1
-Release: 1%{?dist}
->>>>>>> 93935884
 Summary: Support for RPM content in the Pulp platform
 Group: Development/Languages
 License: GPLv2
