--- conflicted
+++ resolved
@@ -78,13 +78,8 @@
         """
         # We used to support sync cancellation, but the current downloader implementation does not support it
         # and so for now we will just pass
-<<<<<<< HEAD
+        self.progress_report.state = self.progress_report.STATE_CANCELLED
         self.downloader.cancel()
-=======
-        # When we reenable it, the progress_report state should be set to cancelled.
-        # self.progress_report.state = self.progress_report.STATE_CANCELLED
-        pass
->>>>>>> 24730a41
 
     def download_failed(self, report):
         """
